--- conflicted
+++ resolved
@@ -101,15 +101,9 @@
 			}
 
 			if (argv.forceLoad) {
-<<<<<<< HEAD
-        // {{SQL CARBON EDIT}}
+				// {{SQL CARBON EDIT}}
 				var allFiles = glob.sync(out + '/(sqltest|sql)/**/*.js');
-				allFiles = allFiles.map(function(source) {
-=======
-				// {{SQL CARBON EDIT}}
-				var allFiles = glob.sync(out + '/sqltest/**/*.js');
 				allFiles = allFiles.map(function (source) {
->>>>>>> b9d0602f
 					return path.join(__dirname, '..', source);
 				});
 				allFiles = allFiles.filter(function (source) {
