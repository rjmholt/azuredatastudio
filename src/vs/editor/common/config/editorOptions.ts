--- conflicted
+++ resolved
@@ -745,18 +745,11 @@
 	 */
 	originalEditable?: boolean;
 
-<<<<<<< HEAD
+	// {{SQL CARBON EDIT}}
 	/**
 	 * Adding option to reverse coloring in diff editor
 	 */
-	reverse?:boolean;
-=======
-	// {{SQL CARBON EDIT}}
-	/**
-	 * Adding option to reverse coloring in diff editor
-	 */
 	reverse?: boolean;
->>>>>>> f20fcb44
 }
 
 export const enum RenderMinimap {
