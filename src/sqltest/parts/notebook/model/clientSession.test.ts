--- conflicted
+++ resolved
@@ -18,189 +18,7 @@
 import { SessionManager, EmptySession } from 'sql/workbench/services/notebook/common/sessionManager';
 import { NotebookManagerStub, ServerManagerStub } from 'sqltest/parts/notebook/common';
 
-<<<<<<< HEAD
-suite('Client Session', function(): void {
-    let path = URI.file('my/notebook.ipynb');
-    let notebookManager: NotebookManagerStub;
-    let serverManager: ServerManagerStub;
-    let mockSessionManager: TypeMoq.Mock<nb.SessionManager>;
-    let notificationService: TypeMoq.Mock<INotificationService>;
-    let session: ClientSession;
-    let remoteSession: ClientSession;
-
-    setup(() => {
-        serverManager = new ServerManagerStub();
-        mockSessionManager = TypeMoq.Mock.ofType(SessionManager);
-        notebookManager = new NotebookManagerStub();
-        notebookManager.serverManager = serverManager;
-        notebookManager.sessionManager = mockSessionManager.object;
-		notificationService = TypeMoq.Mock.ofType(TestNotificationService, TypeMoq.MockBehavior.Loose);
-
-        session = new ClientSession({
-            notebookManager: notebookManager,
-            notebookUri: path,
-            notificationService: notificationService.object
-        });
-
-        let serverlessNotebookManager = new NotebookManagerStub();
-        serverlessNotebookManager.sessionManager = mockSessionManager.object;
-        remoteSession = new ClientSession({
-            notebookManager: serverlessNotebookManager,
-            notebookUri: path,
-            notificationService: notificationService.object
-        });
-    });
-
-    test('Should set path, isReady and ready on construction', function(): void {
-        should(session.notebookUri).equal(path);
-        should(session.ready).not.be.undefined();
-        should(session.isReady).be.false();
-        should(session.status).equal('starting');
-        should(session.isInErrorState).be.false();
-        should(session.errorMessage).be.undefined();
-    });
-
-    test('Should call on serverManager startup if set', async function(): Promise<void> {
-        // Given I have a serverManager that starts successfully
-        serverManager.result = Promise.resolve();
-        should(session.isReady).be.false();
-
-        // When I kick off initialization
-        await session.initialize();
-
-        // Then I expect ready to be completed too
-        await session.ready;
-        should(serverManager.calledStart).be.true();
-        should(session.isReady).be.true();
-    });
-
-    test('Should go to error state if serverManager startup fails', async function(): Promise<void> {
-        // Given I have a serverManager that fails to start
-        serverManager.result = Promise.reject('error');
-        should(session.isInErrorState).be.false();
-
-        // When I initialize
-        await session.initialize();
-
-        // Then I expect ready to complete, but isInErrorState to be true
-        await session.ready;
-        should(session.isReady).be.true();
-        should(serverManager.calledStart).be.true();
-        should(session.isInErrorState).be.true();
-        should(session.errorMessage).equal('error');
-    });
-
-    test('Should be ready when session manager is ready', async function(): Promise<void> {
-        serverManager.result = new Promise((resolve) => {
-            serverManager.isStarted = true;
-            resolve();
-        });
-        mockSessionManager.setup(s => s.ready).returns(() => Promise.resolve());
-
-        // When I call initialize
-        await session.initialize();
-
-        // Then
-        should(session.isReady).be.true();
-        should(session.isInErrorState).be.false();
-        await session.ready;
-    });
-
-    test('Should be in error state if server fails to start', async function(): Promise<void> {
-        serverManager.result = new Promise((resolve) => {
-            serverManager.isStarted = false;
-            resolve();
-        });
-        mockSessionManager.setup(s => s.ready).returns(() => Promise.resolve());
-
-        // When I call initialize
-        await session.initialize();
-
-        // Then
-        await session.ready;
-        should(session.isReady).be.true();
-        should(session.isInErrorState).be.true();
-    });
-
-    test('Should go to error state if sessionManager fails', async function(): Promise<void> {
-        serverManager.isStarted = true;
-        mockSessionManager.setup(s => s.isReady).returns(() => false);
-        mockSessionManager.setup(s => s.ready).returns(() => Promise.reject('error'));
-
-        // When I call initialize
-        await session.initialize();
-
-        // Then
-        should(session.isReady).be.true();
-        should(session.isInErrorState).be.true();
-        should(session.errorMessage).equal('error');
-    });
-
-    test('Should start session automatically if kernel preference requests it', async function(): Promise<void> {
-        serverManager.isStarted = true;
-        mockSessionManager.setup(s => s.ready).returns(() => Promise.resolve());
-        let sessionMock = TypeMoq.Mock.ofType(EmptySession);
-        let startOptions: nb.ISessionOptions = undefined;
-        mockSessionManager.setup(s => s.startNew(TypeMoq.It.isAny())).returns((options) => {
-            startOptions = options;
-            return Promise.resolve(sessionMock.object);
-        });
-
-        // When I call initialize after defining kernel preferences
-        session.kernelPreference = {
-            shouldStart: true,
-            name: 'python'
-        };
-        await session.initialize();
-
-        // Then
-        should(session.isReady).be.true();
-        should(session.isInErrorState).be.false();
-        should(startOptions.kernelName).equal('python');
-        should(startOptions.path).equal(path.fsPath);
-    });
-
-    test('Should shutdown session even if no serverManager is set', async function(): Promise<void> {
-        // Given a session against a remote server
-        let expectedId = 'abc';
-        mockSessionManager.setup(s => s.isReady).returns(() => true);
-        mockSessionManager.setup(s => s.shutdown(TypeMoq.It.isAny())).returns(() => Promise.resolve());
-        let sessionMock = TypeMoq.Mock.ofType(EmptySession);
-        sessionMock.setup(s => s.id).returns(() => expectedId);
-        mockSessionManager.setup(s => s.startNew(TypeMoq.It.isAny())).returns(() => Promise.resolve(sessionMock.object));
-
-        remoteSession.kernelPreference = {
-            shouldStart: true,
-            name: 'python'
-        };
-        await remoteSession.initialize();
-
-        // When I call shutdown
-        await remoteSession.shutdown();
-
-        // Then
-        mockSessionManager.verify(s => s.shutdown(TypeMoq.It.isValue(expectedId)), TypeMoq.Times.once());
-    });
-
-
-    test('Should stop server if server is set', async function(): Promise<void> {
-        // Given a kernel has been started
-        serverManager.isStarted = true;
-        serverManager.result = Promise.resolve();
-        mockSessionManager.setup(s => s.isReady).returns(() => true);
-        mockSessionManager.setup(s => s.shutdown(TypeMoq.It.isAny())).returns(() => Promise.resolve());
-
-        await session.initialize();
-
-        // When I call shutdown
-        await session.shutdown();
-
-        // Then
-        should(serverManager.calledEnd).be.true();
-    });
-
-=======
-describe('Client Session', function (): void {
+suite('Client Session', function (): void {
 	let path = URI.file('my/notebook.ipynb');
 	let notebookManager: NotebookManagerStub;
 	let serverManager: ServerManagerStub;
@@ -209,7 +27,7 @@
 	let session: ClientSession;
 	let remoteSession: ClientSession;
 
-	beforeEach(() => {
+	setup(() => {
 		serverManager = new ServerManagerStub();
 		mockSessionManager = TypeMoq.Mock.ofType(SessionManager);
 		notebookManager = new NotebookManagerStub();
@@ -232,7 +50,7 @@
 		});
 	});
 
-	it('Should set path, isReady and ready on construction', function (): void {
+	test('Should set path, isReady and ready on construction', function (): void {
 		should(session.notebookUri).equal(path);
 		should(session.ready).not.be.undefined();
 		should(session.isReady).be.false();
@@ -241,7 +59,7 @@
 		should(session.errorMessage).be.undefined();
 	});
 
-	it('Should call on serverManager startup if set', async function (): Promise<void> {
+	test('Should call on serverManager startup if set', async function (): Promise<void> {
 		// Given I have a serverManager that starts successfully
 		serverManager.result = Promise.resolve();
 		should(session.isReady).be.false();
@@ -255,7 +73,7 @@
 		should(session.isReady).be.true();
 	});
 
-	it('Should go to error state if serverManager startup fails', async function (): Promise<void> {
+	test('Should go to error state if serverManager startup fails', async function (): Promise<void> {
 		// Given I have a serverManager that fails to start
 		serverManager.result = Promise.reject('error');
 		should(session.isInErrorState).be.false();
@@ -271,7 +89,7 @@
 		should(session.errorMessage).equal('error');
 	});
 
-	it('Should be ready when session manager is ready', async function (): Promise<void> {
+	test('Should be ready when session manager is ready', async function (): Promise<void> {
 		serverManager.result = new Promise((resolve) => {
 			serverManager.isStarted = true;
 			resolve();
@@ -287,7 +105,7 @@
 		await session.ready;
 	});
 
-	it('Should be in error state if server fails to start', async function (): Promise<void> {
+	test('Should be in error state if server fails to start', async function (): Promise<void> {
 		serverManager.result = new Promise((resolve) => {
 			serverManager.isStarted = false;
 			resolve();
@@ -303,7 +121,7 @@
 		should(session.isInErrorState).be.true();
 	});
 
-	it('Should go to error state if sessionManager fails', async function (): Promise<void> {
+	test('Should go to error state if sessionManager fails', async function (): Promise<void> {
 		serverManager.isStarted = true;
 		mockSessionManager.setup(s => s.isReady).returns(() => false);
 		mockSessionManager.setup(s => s.ready).returns(() => Promise.reject('error'));
@@ -317,7 +135,7 @@
 		should(session.errorMessage).equal('error');
 	});
 
-	it('Should start session automatically if kernel preference requests it', async function (): Promise<void> {
+	test('Should start session automatically if kernel preference requests it', async function (): Promise<void> {
 		serverManager.isStarted = true;
 		mockSessionManager.setup(s => s.ready).returns(() => Promise.resolve());
 		let sessionMock = TypeMoq.Mock.ofType(EmptySession);
@@ -341,7 +159,7 @@
 		should(startOptions.path).equal(path.fsPath);
 	});
 
-	it('Should shutdown session even if no serverManager is set', async function (): Promise<void> {
+	test('Should shutdown session even if no serverManager is set', async function (): Promise<void> {
 		// Given a session against a remote server
 		let expectedId = 'abc';
 		mockSessionManager.setup(s => s.isReady).returns(() => true);
@@ -362,6 +180,5 @@
 		// Then
 		mockSessionManager.verify(s => s.shutdown(TypeMoq.It.isValue(expectedId)), TypeMoq.Times.once());
 	});
->>>>>>> 3ae32ab0
 
 });