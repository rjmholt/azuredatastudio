--- conflicted
+++ resolved
@@ -80,12 +80,7 @@
 		@IInstantiationService private _instantiationService: IInstantiationService,
 		@IEditorService private _editorService: IEditorService,
 		@ITelemetryService private _telemetryService: ITelemetryService,
-<<<<<<< HEAD
-		@IWorkspaceConfigurationService private _workspaceConfigurationService: IWorkspaceConfigurationService,
-=======
 		@IConfigurationService private _configurationService: IConfigurationService,
-		@ICredentialsService private _credentialsService: ICredentialsService,
->>>>>>> 0e4f3747
 		@ICapabilitiesService private _capabilitiesService: ICapabilitiesService,
 		@IQuickInputService private _quickInputService: IQuickInputService,
 		@IEditorGroupsService private _editorGroupService: IEditorGroupsService,
@@ -97,12 +92,7 @@
 		super();
 
 		if (!this._connectionStore) {
-<<<<<<< HEAD
 			this._connectionStore = _instantiationService.createInstance(ConnectionStore);
-=======
-			this._connectionStore = new ConnectionStore(this._connectionMemento,
-				this._configurationService, this._credentialsService, this._capabilitiesService);
->>>>>>> 0e4f3747
 		}
 
 		// Register Statusbar item
@@ -134,7 +124,6 @@
 		this.onConnectionChanged(() => this.refreshEditorTitles());
 		this.onConnect(() => this.refreshEditorTitles());
 		this.onDisconnect(() => this.refreshEditorTitles());
-		_storageService.onWillSaveState(() => this.shutdown());
 	}
 
 	public providerRegistered(providerId: string): boolean {
@@ -860,12 +849,8 @@
 	 * Add a connection to the active connections list.
 	 */
 	private tryAddActiveConnection(connectionManagementInfo: ConnectionManagementInfo, newConnection: IConnectionProfile, addToMru: boolean): void {
-		if (newConnection) {
-<<<<<<< HEAD
-			this._connectionStore.addRecentConnection(newConnection, isConnectionToDefaultDb)
-=======
-			this._connectionStore.addActiveConnection(newConnection, addToMru)
->>>>>>> 0e4f3747
+		if (newConnection && addToMru) {
+			this._connectionStore.addRecentConnection(newConnection)
 				.then(() => {
 					connectionManagementInfo.connectHandler(true);
 				}, err => {
@@ -933,14 +918,6 @@
 	public onIntelliSenseCacheComplete(handle: number, connectionUri: string): void {
 	}
 
-<<<<<<< HEAD
-=======
-	private shutdown(): void {
-		this._connectionStore.clearActiveConnections();
-		this._connectionMemento.saveMemento();
-	}
-
->>>>>>> 0e4f3747
 	public changeGroupIdForConnectionGroup(source: ConnectionProfileGroup, target: ConnectionProfileGroup): Promise<void> {
 		TelemetryUtils.addTelemetry(this._telemetryService, TelemetryKeys.MoveServerConnection);
 		return this._connectionStore.changeGroupIdForConnectionGroup(source, target);
