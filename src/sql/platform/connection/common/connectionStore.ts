/*---------------------------------------------------------------------------------------------
 *  Copyright (c) Microsoft Corporation. All rights reserved.
 *  Licensed under the Source EULA. See License.txt in the project root for license information.
 *--------------------------------------------------------------------------------------------*/

<<<<<<< HEAD
import { ReverseLookUpMap } from 'sql/base/common/map';
import { ICapabilitiesService } from 'sql/platform/capabilities/common/capabilitiesService';
import { ConnectionConfig } from 'sql/platform/connection/common/connectionConfig';
import { fixupConnectionCredentials } from 'sql/platform/connection/common/connectionInfo';
=======
import * as Constants from 'sql/platform/connection/common/constants';
import * as ConnInfo from 'sql/platform/connection/common/connectionInfo';
>>>>>>> 9c0e56d6
import { ConnectionProfile } from 'sql/platform/connection/common/connectionProfile';
import { ConnectionProfileGroup, IConnectionProfileGroup } from 'sql/platform/connection/common/connectionProfileGroup';
import { IConnectionProfile } from 'sql/platform/connection/common/interfaces';
import { ICredentialsService } from 'sql/platform/credentials/common/credentialsService';
import { IConfigurationService } from 'vs/platform/configuration/common/configuration';
import { IStorageService, StorageScope } from 'vs/platform/storage/common/storage';

const MAX_CONNECTIONS_DEFAULT = 25;

const RECENT_CONNECTIONS_STATE_KEY = 'recentConnections';
const CRED_PREFIX = 'Microsoft.SqlTools';
const CRED_SEPARATOR = '|';
const CRED_ID_PREFIX = 'id:';
const CRED_ITEMTYPE_PREFIX = 'itemtype:';
const CRED_PROFILE_USER = 'Profile';

/**
 * Manages the connections list including saved profiles and the most recently used connections
 *
 * @export
 */
export class ConnectionStore {
	private groupIdMap = new ReverseLookUpMap<string, string>();
	private connectionConfig = new ConnectionConfig(this.configurationService, this.capabilitiesService);
	private mru: Array<IConnectionProfile>;

	constructor(
		@IStorageService private storageService: IStorageService,
		@IConfigurationService private configurationService: IConfigurationService,
		@ICredentialsService private credentialService: ICredentialsService,
		@ICapabilitiesService private capabilitiesService: ICapabilitiesService
	) {
		try {
			const configRaw = this.storageService.get(RECENT_CONNECTIONS_STATE_KEY, StorageScope.GLOBAL, '[]');
			this.mru = JSON.parse(configRaw);
		} catch (e) {
			this.mru = [];
		}

		this.storageService.onWillSaveState(() => this.storageService.store(RECENT_CONNECTIONS_STATE_KEY, JSON.stringify(this.mru), StorageScope.GLOBAL));
	}

	/**
	 * Creates a formatted credential usable for uniquely identifying a SQL Connection.
	 * This string can be decoded but is not optimized for this.
	 * @param connectionProfile connection profile - require
	 * @param itemType type of the item (MRU or Profile) - optional
	 * @returns formatted string with server, DB and username
	 */
	private formatCredentialId(connectionProfile: IConnectionProfile, itemType?: string): string {
		const connectionProfileInstance: ConnectionProfile = ConnectionProfile.fromIConnectionProfile(
			this.capabilitiesService, connectionProfile);
		const cred: string[] = [CRED_PREFIX];
		if (!itemType) {
			itemType = CRED_PROFILE_USER;
		}

		cred.push(CRED_ITEMTYPE_PREFIX.concat(itemType));
		cred.push(CRED_ID_PREFIX.concat(connectionProfileInstance.getConnectionInfoId()));
		return cred.join(CRED_SEPARATOR);
	}

	/**
	 * Returns true if the password is required
	 * @param connection profile
	 */
	public isPasswordRequired(connection: IConnectionProfile): boolean {
		if (connection) {
			const connectionProfile = ConnectionProfile.fromIConnectionProfile(this.capabilitiesService, connection);
			return connectionProfile.isPasswordRequired();
		} else {
			return false;
		}
	}

	public addSavedPassword(credentialsItem: IConnectionProfile): Promise<{ profile: IConnectionProfile, savedCred: boolean }> {
<<<<<<< HEAD
		if (credentialsItem.savePassword && this.isPasswordRequired(credentialsItem) && !credentialsItem.password) {
			const credentialId = this.formatCredentialId(credentialsItem, CRED_PROFILE_USER);
			return this.credentialService.readCredential(credentialId)
				.then(savedCred => {
					if (savedCred) {
						credentialsItem.password = savedCred.password;
						credentialsItem.options['password'] = savedCred.password;
					}
					return { profile: credentialsItem, savedCred: !!savedCred };
				});
		} else {
			// No need to look up the password
			return Promise.resolve({ profile: credentialsItem, savedCred: credentialsItem.savePassword });
		}
=======
		let self = this;
		return new Promise<{ profile: IConnectionProfile, savedCred: boolean }>((resolve, reject) => {
			if (credentialsItem.savePassword && this.isPasswordRequired(credentialsItem)
				&& !credentialsItem.password) {

				let credentialId = this.formatCredentialIdForCred(credentialsItem);
				self._credentialService.readCredential(credentialId)
					.then(savedCred => {
						if (savedCred) {
							credentialsItem.password = savedCred.password;
							credentialsItem.options['password'] = savedCred.password;
						}
						resolve({ profile: credentialsItem, savedCred: !!savedCred });
					},
						reason => {
							reject(reason);
						});
			} else {
				// No need to look up the password
				resolve({ profile: credentialsItem, savedCred: credentialsItem.savePassword });
			}
		});
>>>>>>> 9c0e56d6
	}

	/**
	 * Saves a connection profile to the user settings.
	 * Password values are stored to a separate credential store if the "savePassword" option is true
	 *
	 * @param profile the profile to save
	 * @param whether the plaintext password should be written to the settings file
	 * @returns a Promise that returns the original profile, for help in chaining calls
	 */
	public saveProfile(profile: IConnectionProfile, forceWritePlaintextPassword?: boolean): Promise<IConnectionProfile> {
		// Add the profile to the saved list, taking care to clear out the password field if necessary
		const savedProfile = forceWritePlaintextPassword ? profile : this.getProfileWithoutPassword(profile);
		return this.saveProfileToConfig(savedProfile)
			.then(savedConnectionProfile => {
				profile.groupId = savedConnectionProfile.groupId;
				profile.id = savedConnectionProfile.id;
				// Only save if we successfully added the profile
				return this.saveProfilePasswordIfNeeded(profile);
			}).then(() => {
				// Add necessary default properties before returning
				// this is needed to support immediate connections
				fixupConnectionCredentials(profile);
				return profile;
			});
	}

	/**
	 * Saves a connection profile group to the user settings.
	 *
	 * @param profile the profile group to save
	 * @returns a Promise that returns the id of connection group
	 */
	public saveProfileGroup(profile: IConnectionProfileGroup): Promise<string> {
		return this.connectionConfig.addGroup(profile);
	}

	private saveProfileToConfig(profile: IConnectionProfile): Promise<IConnectionProfile> {
		if (profile.saveProfile) {
			return this.connectionConfig.addConnection(profile);
		} else {
			return Promise.resolve(profile);
		}
	}

	/**
	 * Gets the list of recently used connections. These will not include the password - a separate call to
	 * {addSavedPassword} is needed to fill that before connecting
	 *
	 * @returns the array of connections, empty if none are found
	 */
	public getRecentlyUsedConnections(providers?: string[]): ConnectionProfile[] {
		let mru = this.mru.slice();
		if (providers && providers.length > 0) {
			mru = mru.filter(c => providers.includes(c.providerName));
		}
		return this.convertConfigValuesToConnectionProfiles(mru);
	}

	private convertConfigValuesToConnectionProfiles(configValues: IConnectionProfile[]): ConnectionProfile[] {
		return configValues.map(c => {
			if (c) {
				const connectionProfile = new ConnectionProfile(this.capabilitiesService, c);
				if (connectionProfile.saveProfile) {
					if (!connectionProfile.groupFullName && connectionProfile.groupId) {
						connectionProfile.groupFullName = this.getGroupFullName(connectionProfile.groupId);
					}
					if (!connectionProfile.groupId && connectionProfile.groupFullName) {
						connectionProfile.groupId = this.getGroupId(connectionProfile.groupFullName);
					} else if (!connectionProfile.groupId && !connectionProfile.groupFullName) {
						connectionProfile.groupId = this.getGroupId('');
					}
				}
				return connectionProfile;
			} else {
				return undefined;
			}
		});
	}

<<<<<<< HEAD
=======
	/**
	 * Gets the list of active connections. These will not include the password - a separate call to
	 * {addSavedPassword} is needed to fill that before connecting
	 *
	 * @returns the array of connections, empty if none are found
	 */
	public getActiveConnections(): ConnectionProfile[] {
		let configValues: IConnectionProfile[] = this._memento[Constants.activeConnections];
		if (!configValues) {
			configValues = [];
		}

		return this.convertConfigValuesToConnectionProfiles(configValues);
	}

>>>>>>> 9c0e56d6
	public getProfileWithoutPassword(conn: IConnectionProfile): ConnectionProfile {
		if (conn) {
			let savedConn: ConnectionProfile = ConnectionProfile.fromIConnectionProfile(this.capabilitiesService, conn);
			savedConn = savedConn.withoutPassword();

			return savedConn;
		} else {
			return undefined;
		}
	}

	/**
	 * Adds a connection to the active connections list.
	 * Connection is only added if there are no other connections with the same connection ID in the list.
	 * Password values are stored to a separate credential store if the "savePassword" option is true
	 *
	 * @param conn the connection to add
	 * @param addToMru Whether to add this connection to the MRU
	 * @returns a Promise that returns when the connection was saved
	 */
	public addRecentConnection(conn: IConnectionProfile): Promise<void> {
		const maxConnections = this.getMaxRecentConnectionsCount();
		return this.addConnectionToState(conn, maxConnections, conn.savePassword);
	}

	private addConnectionToState(conn: IConnectionProfile, maxConnections?: number, savePassword?: boolean): Promise<void> {
		// Get all profiles
		const configValues = this.convertConfigValuesToConnectionProfiles(this.mru.slice());
		let configToSave = this.addToConnectionList(conn, configValues);
		if (maxConnections) {
			// Remove last element if needed
			if (configToSave.length > maxConnections) {
				configToSave = configToSave.slice(0, maxConnections);
			}
		}
		this.mru = configToSave;
		return savePassword ? this.doSavePassword(conn).then() : Promise.resolve();
	}

	private addToConnectionList(conn: IConnectionProfile, list: ConnectionProfile[]): IConnectionProfile[] {
		const savedProfile: ConnectionProfile = this.getProfileWithoutPassword(conn);

		// Remove the connection from the list if it already exists
		list = list.filter(value => {
			let equal = value && value.getConnectionInfoId() === savedProfile.getConnectionInfoId();
			if (equal && savedProfile.saveProfile) {
				equal = value.groupId === savedProfile.groupId ||
					ConnectionProfileGroup.sameGroupName(value.groupFullName, savedProfile.groupFullName);
			}
			return !equal;
		});

		list.unshift(savedProfile);

		return list.filter(n => n !== undefined).map(c => c.toIConnectionProfile());
	}

	private removeFromConnectionList(conn: IConnectionProfile, list: ConnectionProfile[]): IConnectionProfile[] {
		const savedProfile: ConnectionProfile = this.getProfileWithoutPassword(conn);

		// Remove the connection from the list if it already exists
		list = list.filter(value => {
			let equal = value && value.getConnectionInfoId() === savedProfile.getConnectionInfoId();
			if (equal && savedProfile.saveProfile) {
				equal = value.groupId === savedProfile.groupId ||
					ConnectionProfileGroup.sameGroupName(value.groupFullName, savedProfile.groupFullName);
			}
			return !equal;
		});

		return list.filter(n => n !== undefined).map(c => c.toIConnectionProfile());
	}

	/**
	 * Clear all recently used connections from the MRU list.
	 */
	public clearRecentlyUsed(): void {
		this.mru = new Array<IConnectionProfile>();
	}

	public removeRecentConnection(conn: IConnectionProfile): void {
		// Get all profiles
		const configValues = this.convertConfigValuesToConnectionProfiles(this.mru.slice());
		const configToSave = this.removeFromConnectionList(conn, configValues);

		this.mru = configToSave;
	}

	private saveProfilePasswordIfNeeded(profile: IConnectionProfile): Promise<boolean> {
		if (!profile.savePassword) {
			return Promise.resolve(true);
		}
		return this.doSavePassword(profile);
	}

	private doSavePassword(conn: IConnectionProfile): Promise<boolean> {
		if (conn.password) {
			const credentialId = this.formatCredentialId(conn);
			return this.credentialService.saveCredential(credentialId, conn.password);
		} else {
			return Promise.resolve(true);
		}
	}

	public getConnectionProfileGroups(withoutConnections?: boolean, providers?: string[]): ConnectionProfileGroup[] {
		let profilesInConfiguration: ConnectionProfile[];
		if (!withoutConnections) {
			profilesInConfiguration = this.connectionConfig.getConnections(true);
			if (providers && providers.length > 0) {
				profilesInConfiguration = profilesInConfiguration.filter(x => providers.includes(x.providerName));
			}
		}
		const groups = this.connectionConfig.getAllGroups();

		return this.convertToConnectionGroup(groups, profilesInConfiguration, undefined);
	}

	private convertToConnectionGroup(groups: IConnectionProfileGroup[], connections: ConnectionProfile[], parent: ConnectionProfileGroup = undefined): ConnectionProfileGroup[] {
		const result: ConnectionProfileGroup[] = [];
		const children = groups.filter(g => g.parentId === (parent ? parent.id : undefined));
		if (children) {
			children.map(group => {
				let connectionGroup = new ConnectionProfileGroup(group.name, parent, group.id, group.color, group.description);
				this.addGroupFullNameToMap(group.id, connectionGroup.fullName);
				if (connections) {
					let connectionsForGroup = connections.filter(conn => conn.groupId === connectionGroup.id);
					let conns = [];
					connectionsForGroup.forEach((conn) => {
						conn.groupFullName = connectionGroup.fullName;
						conns.push(conn);
					});
					connectionGroup.addConnections(conns);
				}

				let childrenGroups = this.convertToConnectionGroup(groups, connections, connectionGroup);
				connectionGroup.addGroups(childrenGroups);
				result.push(connectionGroup);
			});
			if (parent) {
				parent.addGroups(result);
			}
		}
		return result;
	}

	public getGroupFromId(groupId: string): IConnectionProfileGroup {
		const groups = this.connectionConfig.getAllGroups();
		return groups.find(group => group.id === groupId);
	}

	private getMaxRecentConnectionsCount(): number {
		return this.configurationService.getValue('sql.maxRecentConnections') || MAX_CONNECTIONS_DEFAULT;
	}

	public editGroup(group: ConnectionProfileGroup): Promise<void> {
		return this.connectionConfig.editGroup(group).then();
	}

	public deleteConnectionFromConfiguration(connection: ConnectionProfile): Promise<void> {
		return this.connectionConfig.deleteConnection(connection);
	}

	public deleteGroupFromConfiguration(group: ConnectionProfileGroup): Promise<void> {
		return this.connectionConfig.deleteGroup(group);
	}

	public changeGroupIdForConnectionGroup(source: ConnectionProfileGroup, target: ConnectionProfileGroup): Promise<void> {
		return this.connectionConfig.changeGroupIdForConnectionGroup(source, target);
	}

	public canChangeConnectionConfig(profile: ConnectionProfile, newGroupID: string): boolean {
		return this.connectionConfig.canChangeConnectionConfig(profile, newGroupID);
	}

	public changeGroupIdForConnection(source: ConnectionProfile, targetGroupId: string): Promise<void> {
		return this.connectionConfig.changeGroupIdForConnection(source, targetGroupId).then();
	}

	private addGroupFullNameToMap(groupId: string, groupFullName: string): void {
		if (groupId) {
			this.groupIdMap.set(groupId, groupFullName);
		}
		if (groupFullName !== undefined) {
			this.groupIdMap.set(groupFullName.toUpperCase(), groupId);
		}
	}

	private getGroupFullName(groupId: string): string {
		if (!this.groupIdMap.has(groupId)) {
			// Load the cache
			this.getConnectionProfileGroups(true);
		}
		return this.groupIdMap.get(groupId);
	}

	private getGroupId(groupFullName: string): string {
		if (groupFullName === ConnectionProfileGroup.GroupNameSeparator) {
			groupFullName = '';
		}
		const key = groupFullName.toUpperCase();
		if (!this.groupIdMap.reverseHas(key)) {
			// Load the cache
			this.getConnectionProfileGroups(true);
		}
		return this.groupIdMap.reverseGet(key);
	}
}<|MERGE_RESOLUTION|>--- conflicted
+++ resolved
@@ -3,15 +3,10 @@
  *  Licensed under the Source EULA. See License.txt in the project root for license information.
  *--------------------------------------------------------------------------------------------*/
 
-<<<<<<< HEAD
 import { ReverseLookUpMap } from 'sql/base/common/map';
 import { ICapabilitiesService } from 'sql/platform/capabilities/common/capabilitiesService';
 import { ConnectionConfig } from 'sql/platform/connection/common/connectionConfig';
 import { fixupConnectionCredentials } from 'sql/platform/connection/common/connectionInfo';
-=======
-import * as Constants from 'sql/platform/connection/common/constants';
-import * as ConnInfo from 'sql/platform/connection/common/connectionInfo';
->>>>>>> 9c0e56d6
 import { ConnectionProfile } from 'sql/platform/connection/common/connectionProfile';
 import { ConnectionProfileGroup, IConnectionProfileGroup } from 'sql/platform/connection/common/connectionProfileGroup';
 import { IConnectionProfile } from 'sql/platform/connection/common/interfaces';
@@ -88,7 +83,6 @@
 	}
 
 	public addSavedPassword(credentialsItem: IConnectionProfile): Promise<{ profile: IConnectionProfile, savedCred: boolean }> {
-<<<<<<< HEAD
 		if (credentialsItem.savePassword && this.isPasswordRequired(credentialsItem) && !credentialsItem.password) {
 			const credentialId = this.formatCredentialId(credentialsItem, CRED_PROFILE_USER);
 			return this.credentialService.readCredential(credentialId)
@@ -103,30 +97,6 @@
 			// No need to look up the password
 			return Promise.resolve({ profile: credentialsItem, savedCred: credentialsItem.savePassword });
 		}
-=======
-		let self = this;
-		return new Promise<{ profile: IConnectionProfile, savedCred: boolean }>((resolve, reject) => {
-			if (credentialsItem.savePassword && this.isPasswordRequired(credentialsItem)
-				&& !credentialsItem.password) {
-
-				let credentialId = this.formatCredentialIdForCred(credentialsItem);
-				self._credentialService.readCredential(credentialId)
-					.then(savedCred => {
-						if (savedCred) {
-							credentialsItem.password = savedCred.password;
-							credentialsItem.options['password'] = savedCred.password;
-						}
-						resolve({ profile: credentialsItem, savedCred: !!savedCred });
-					},
-						reason => {
-							reject(reason);
-						});
-			} else {
-				// No need to look up the password
-				resolve({ profile: credentialsItem, savedCred: credentialsItem.savePassword });
-			}
-		});
->>>>>>> 9c0e56d6
 	}
 
 	/**
@@ -207,24 +177,6 @@
 		});
 	}
 
-<<<<<<< HEAD
-=======
-	/**
-	 * Gets the list of active connections. These will not include the password - a separate call to
-	 * {addSavedPassword} is needed to fill that before connecting
-	 *
-	 * @returns the array of connections, empty if none are found
-	 */
-	public getActiveConnections(): ConnectionProfile[] {
-		let configValues: IConnectionProfile[] = this._memento[Constants.activeConnections];
-		if (!configValues) {
-			configValues = [];
-		}
-
-		return this.convertConfigValuesToConnectionProfiles(configValues);
-	}
-
->>>>>>> 9c0e56d6
 	public getProfileWithoutPassword(conn: IConnectionProfile): ConnectionProfile {
 		if (conn) {
 			let savedConn: ConnectionProfile = ConnectionProfile.fromIConnectionProfile(this.capabilitiesService, conn);
