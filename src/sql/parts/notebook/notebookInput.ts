--- conflicted
+++ resolved
@@ -12,12 +12,7 @@
 import { Emitter, Event } from 'vs/base/common/event';
 import { URI } from 'vs/base/common/uri';
 import * as resources from 'vs/base/common/resources';
-<<<<<<< HEAD
-import * as sqlops from 'sqlops';
-import { JSONVisitor, visit, parseTree, getNodeValue } from 'vs/base/common/json';
-=======
 import * as azdata from 'azdata';
->>>>>>> c1e54084
 
 import { IStandardKernelWithProvider } from 'sql/parts/notebook/notebookUtils';
 import { INotebookService, INotebookEditor } from 'sql/workbench/services/notebook/common/notebookService';
@@ -45,16 +40,9 @@
 	private readonly _onDidChangeDirty: Emitter<void> = this._register(new Emitter<void>());
 	private _providerId: string;
 	private _standardKernels: IStandardKernelWithProvider[];
-<<<<<<< HEAD
-	private _defaultKernel: sqlops.nb.IKernelSpec;
-
-	constructor(
-		public readonly notebookUri: URI,
-=======
 	private _defaultKernel: azdata.nb.IKernelSpec;
 	constructor(public readonly notebookUri: URI,
 		private readonly handle: number,
->>>>>>> c1e54084
 		private _isTrusted: boolean = false,
 		private textEditorModel: TextFileEditorModel,
 		provider?: string,
