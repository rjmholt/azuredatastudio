--- conflicted
+++ resolved
@@ -1386,23 +1386,15 @@
 					},
 					"versions": [
 						{
-<<<<<<< HEAD
 							"version": "2019.5.0",
 							"lastUpdated": "6/19/2019",
-=======
-							"version": "1.12.1",
-							"lastUpdated": "4/30/2019",
->>>>>>> 92731554
 							"assetUri": "",
 							"fallbackAssetUri": "fallbackAssetUri",
 							"files": [
 								{
 									"assetType": "Microsoft.VisualStudio.Services.VSIXPackage",
-<<<<<<< HEAD
 									"source": "https://sqlopsextensions.blob.core.windows.net/extensions/powershell/PowerShell-2019.5.0.vsix"
-=======
-									"source": "https://sqlopsextensions.blob.core.windows.net/extensions/powershell/PowerShell-1.12.1.vsix"
->>>>>>> 92731554
+
 								},
 								{
 									"assetType": "Microsoft.VisualStudio.Services.Icons.Default",
